--- conflicted
+++ resolved
@@ -1,9 +1,5 @@
 import { Body, Controller, Header, HttpCode, HttpStatus, Post, Res } from '@nestjs/common';
-<<<<<<< HEAD
-import { ApiTags } from '@nestjs/swagger';
-=======
 import { ApiResponse, ApiTags } from '@nestjs/swagger';
->>>>>>> a17d4b03
 import { Response } from 'express';
 import { AssetResponseDto } from 'src/dtos/asset-response.dto';
 import { AuthDto } from 'src/dtos/auth.dto';
@@ -61,14 +57,4 @@
   getDeltaSync(@Auth() auth: AuthDto, @Body() dto: AssetDeltaSyncDto): Promise<AssetDeltaSyncResponseDto> {
     return this.syncService.getDeltaSync(auth, dto);
   }
-
-  @Post()
-  @Header('Content-Type', 'application/jsonlines+json')
-  sync(@Res() res: Response) {
-    try {
-      this.service.sync(res);
-    } catch {
-      res.setHeader('Content-Type', 'application/json');
-    }
-  }
 }